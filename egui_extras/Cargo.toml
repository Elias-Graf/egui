--- conflicted
+++ resolved
@@ -26,16 +26,7 @@
 [features]
 default = []
 
-<<<<<<< HEAD
-http = ["dep:ehttp"]
-
-# Support loading svg images
-svg = ["resvg", "tiny-skia", "usvg"]
-
-# Datepicker widget
-=======
 ## Enable [`DatePickerButton`] widget.
->>>>>>> eeae4856
 datepicker = ["chrono"]
 
 ## Allow serialization using [`serde`](https://docs.rs/serde).
